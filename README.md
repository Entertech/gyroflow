# gyroflow
Gyroflow Rust port, based on the original work of ElvinC `https://github.com/ElvinC/gyroflow/`


# Code structure
1. Entire GUI is in the `src/ui` diretory
2. `controller.rs` is a bridge between UI and core, it takes all commands from QML and calls functions in core
3. `core` directory contains the whole gyroflow engine and doesn't depend on Qt or ffmpeg, and OpenCV is optional
4. `rendering` contains all FFmpeg related code for rendering final video and processing (for synchronization)
5. `core/gpu` contains GPU implementations of the undistortion
6. `mod.rs` in each directory acts as a main entry of the module (directory name is the module name and `mod.rs` is the kind of an entry point)
<<<<<<< HEAD
7. `main.rs` contains a TODO list of things that still need to be done. Also there's a ton of TODO commends throughout the code
=======
>>>>>>> d2bc1ec1


# Dev environment
Visual Studio Code + `rust-analyzer` extension.
Optionally `CodeLLDB` extension for debugging

# Building
1. Get latest stable Rust language from: https://rustup.rs/
2. Install Qt 6.2 or higher: https://www.qt.io/download-qt-installer
3. Clone the repo: `git clone https://github.com/AdrianEddy/gyroflow.git`
4. Download `FFmpeg`, `OpenCV` and `llvm` and put them in `ext` directory according to paths in `__env.ps1`: 
5. - https://www.gyan.dev/ffmpeg/builds/ffmpeg-release-full-shared.7z
6. - https://sourceforge.net/projects/opencvlibrary/files/4.5.4/opencv-4.5.4-vc14_vc15.exe/download
7. - https://github.com/llvm/llvm-project/releases/download/llvmorg-13.0.0/LLVM-13.0.0-win64.exe
8. Update Qt path in `__env.ps1`
9. Setup the environment in powershell (or set the same variables in cmd): ./__env.ps1 - I do this in VS Code built-in terminal
10. Compile and run: `cargo run --release`
<|MERGE_RESOLUTION|>--- conflicted
+++ resolved
@@ -9,15 +9,15 @@
 4. `rendering` contains all FFmpeg related code for rendering final video and processing (for synchronization)
 5. `core/gpu` contains GPU implementations of the undistortion
 6. `mod.rs` in each directory acts as a main entry of the module (directory name is the module name and `mod.rs` is the kind of an entry point)
-<<<<<<< HEAD
 7. `main.rs` contains a TODO list of things that still need to be done. Also there's a ton of TODO commends throughout the code
-=======
->>>>>>> d2bc1ec1
 
 
 # Dev environment
 Visual Studio Code + `rust-analyzer` extension.
 Optionally `CodeLLDB` extension for debugging
+
+For working with QML I recommend to use Qt Creator and load all QML files there, as it has auto-complete and syntax highlighting.
+The project also supports UI live reload, it's a super quick way of working with the UI. Just change `live_reload = true` in `main.rs` and it should work right away. Now every tim you change any QML file, the app should reload it immediately.
 
 # Building
 1. Get latest stable Rust language from: https://rustup.rs/
